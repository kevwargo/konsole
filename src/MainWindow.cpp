/*
    Copyright 2006-2008 by Robert Knight <robertknight@gmail.com>

    This program is free software; you can redistribute it and/or modify
    it under the terms of the GNU General Public License as published by
    the Free Software Foundation; either version 2 of the License, or
    (at your option) any later version.

    This program is distributed in the hope that it will be useful,
    but WITHOUT ANY WARRANTY; without even the implied warranty of
    MERCHANTABILITY or FITNESS FOR A PARTICULAR PURPOSE.  See the
    GNU General Public License for more details.

    You should have received a copy of the GNU General Public License
    along with this program; if not, write to the Free Software
    Foundation, Inc., 51 Franklin Street, Fifth Floor, Boston, MA
    02110-1301  USA.
*/

// Own
#include "MainWindow.h"

// Qt
#include <QVBoxLayout>

// KDE
#include <KAcceleratorManager>
#include <KAction>
#include <KActionCollection>
#include <KActionMenu>
#include <KCmdLineArgs>
#include <KShortcutsDialog>
#include <KLocale>

#include <KMenu>
#include <KMenuBar>
#include <KMessageBox>
#include <KToggleFullScreenAction>
#include <KStandardAction>
#include <KStandardGuiItem>
#include <KWindowSystem>
#include <KXMLGUIFactory>
#include <KNotifyConfigWidget>
#include <KConfigDialog>
#include <KApplication>
#include <KGlobal>
#include <KShortcut>

// Konsole
#include "BookmarkHandler.h"
#include "SessionController.h"
#include "ProfileList.h"
#include "ManageProfilesDialog.h"
#include "Session.h"
#include "ViewManager.h"
#include "SessionManager.h"
#include "ProfileManager.h"
#include "KonsoleSettings.h"
#include "WindowSystemInfo.h"
#include "settings/GeneralSettings.h"
#include "settings/TabBarSettings.h"

using namespace Konsole;

MainWindow::MainWindow()
    : KXmlGuiWindow()
    , _bookmarkHandler(0)
    , _pluggedController(0)
    , _menuBarInitialVisibility(true)
    , _menuBarInitialVisibilityApplied(false)
{
    if (!KonsoleSettings::saveGeometryOnExit()) {
        // If we are not using the global Konsole save geometry on exit,
        // remove all Height and Width from [MainWindow] from konsolerc
        // Each screen resolution will have entries (Width 1280=619)
        KSharedConfigPtr konsoleConfig = KSharedConfig::openConfig("konsolerc");
        KConfigGroup group = konsoleConfig->group("MainWindow");
        QMap<QString, QString> configEntries = group.entryMap();
        QMapIterator<QString, QString> i(configEntries);
        while (i.hasNext()) {
            i.next();
<<<<<<< HEAD
            if (i.key().startsWith(QLatin1String("Width"))
=======
            if (i.key().startsWith(QLatin1String("Width")) 
>>>>>>> 4f5f0dbc
                    || i.key().startsWith(QLatin1String("Height"))) {
                group.deleteEntry(i.key());
            }
        }
<<<<<<< HEAD
    }

    if (useTransparency()) {
        // It is useful to have translucent terminal area
        setAttribute(Qt::WA_TranslucentBackground, true);
        // But it is mostly annoying to have translucent menubar and tabbar
        setAttribute(Qt::WA_NoSystemBackground, false);
=======
>>>>>>> 4f5f0dbc
    }

    connect(KWindowSystem::self(), SIGNAL(compositingChanged(bool)), this, SLOT(updateUseTransparency()));

    updateUseTransparency();

    // create actions for menus
    setupActions();

    // create view manager
    _viewManager = new ViewManager(this, actionCollection());
<<<<<<< HEAD
    connect(_viewManager, SIGNAL(empty()), this, SLOT(close()));
    connect(_viewManager, SIGNAL(activeViewChanged(SessionController*)), this,
            SLOT(activeViewChanged(SessionController*)));
    connect(_viewManager, SIGNAL(unplugController(SessionController*)), this,
            SLOT(disconnectController(SessionController*)));
    connect(_viewManager, SIGNAL(viewPropertiesChanged(QList<ViewProperties*>)),
            bookmarkHandler(), SLOT(setViews(QList<ViewProperties*>)));

    connect(_viewManager, SIGNAL(updateWindowIcon()), this,
            SLOT(updateWindowIcon()));
    connect(_viewManager, SIGNAL(newViewRequest(Profile::Ptr)),
            this, SLOT(newFromProfile(Profile::Ptr)));
    connect(_viewManager, SIGNAL(newViewRequest()),
            this, SLOT(newTab()));
    connect(_viewManager, SIGNAL(viewDetached(Session*)),
            this, SIGNAL(viewDetached(Session*)));
=======
    connect(_viewManager, &Konsole::ViewManager::empty, this, &Konsole::MainWindow::close);
    connect(_viewManager, &Konsole::ViewManager::activeViewChanged, this,
            &Konsole::MainWindow::activeViewChanged);
    connect(_viewManager, &Konsole::ViewManager::unplugController, this,
            &Konsole::MainWindow::disconnectController);
    connect(_viewManager, &Konsole::ViewManager::viewPropertiesChanged,
            bookmarkHandler(), &Konsole::BookmarkHandler::setViews);

    connect(_viewManager, &Konsole::ViewManager::updateWindowIcon, this,
            &Konsole::MainWindow::updateWindowIcon);
    connect(_viewManager, static_cast<void(ViewManager::*)(Profile::Ptr)>(&Konsole::ViewManager::newViewRequest),
            this, &Konsole::MainWindow::newFromProfile);
    connect(_viewManager, static_cast<void(ViewManager::*)()>(&Konsole::ViewManager::newViewRequest),
            this, &Konsole::MainWindow::newTab);
    connect(_viewManager, &Konsole::ViewManager::viewDetached,
            this, &Konsole::MainWindow::viewDetached);
>>>>>>> 4f5f0dbc

    // create the main widget
    setupMainWidget();

    // disable automatically generated accelerators in top-level
    // menu items - to avoid conflicting with Alt+[Letter] shortcuts
    // in terminal applications
    KAcceleratorManager::setNoAccel(menuBar());

    // create menus
    createGUI();

    // remember the original menu accelerators for later use
    rememberMenuAccelerators();

    // replace standard shortcuts which cannot be used in a terminal
    // emulator (as they are reserved for use by terminal applications)
    correctStandardShortcuts();

    setProfileList(new ProfileList(true, this));

    // this must come at the end
    applyKonsoleSettings();
    connect(KonsoleSettings::self(), &Konsole::KonsoleSettings::configChanged, this, &Konsole::MainWindow::applyKonsoleSettings);
}

void MainWindow::updateUseTransparency()
{
    const KCmdLineArgs* args = KCmdLineArgs::parsedArgs();

    bool useTranslucency = KWindowSystem::compositingActive() && args->isSet("transparency");

    setAttribute(Qt::WA_TranslucentBackground, useTranslucency);
    setAttribute(Qt::WA_NoSystemBackground, false);

    WindowSystemInfo::HAVE_TRANSPARENCY = useTranslucency;
}

void MainWindow::rememberMenuAccelerators()
{
    foreach(QAction* menuItem, menuBar()->actions()) {
        QString itemText = menuItem->text();
        menuItem->setData(itemText);
    }
}

// remove accelerators for standard menu items (eg. &File, &View, &Edit)
// etc. which are defined in kdelibs/kdeui/xmlgui/ui_standards.rc, again,
// to avoid conflicting with Alt+[Letter] terminal shortcuts
//
// TODO - Modify XMLGUI so that it allows the text for standard actions
// defined in ui_standards.rc to be re-defined in the local application
// XMLGUI file (konsoleui.rc in this case) - the text for standard items
// can then be redefined there to exclude the standard accelerators
void MainWindow::removeMenuAccelerators()
{
    foreach(QAction* menuItem, menuBar()->actions()) {
        menuItem->setText(menuItem->text().replace('&', QString()));
    }
}

void MainWindow::restoreMenuAccelerators()
{
    foreach(QAction* menuItem, menuBar()->actions()) {
        QString itemText = menuItem->data().toString();
        menuItem->setText(itemText);
    }
}

void MainWindow::correctStandardShortcuts()
{
    // replace F1 shortcut for help contents
    QAction* helpAction = actionCollection()->action("help_contents");
    if (helpAction) {
        helpAction->setShortcut(QKeySequence());
    }

    // replace Ctrl+B shortcut for bookmarks only if user hasn't already
    // changed the shortcut; however, if the user changed it to Ctrl+B
    // this will still get changed to Ctrl+Shift+B
    QAction* bookmarkAction = actionCollection()->action("add_bookmark");
    if (bookmarkAction && bookmarkAction->shortcut() == QKeySequence(Qt::CTRL + Qt::Key_B)) {
        bookmarkAction->setShortcut(QKeySequence(Qt::CTRL + Qt::SHIFT + Qt::Key_B));
    }
}

ViewManager* MainWindow::viewManager() const
{
    return _viewManager;
}

void MainWindow::disconnectController(SessionController* controller)
{
    disconnect(controller, &Konsole::SessionController::titleChanged,
               this, &Konsole::MainWindow::activeViewTitleChanged);
    disconnect(controller, &Konsole::SessionController::rawTitleChanged,
               this, &Konsole::MainWindow::updateWindowCaption);

    // KXmlGuiFactory::removeClient() will try to access actions associated
    // with the controller internally, which may not be valid after the controller
    // itself is no longer valid (after the associated session and or view have
    // been destroyed)
    if (controller->isValid())
        guiFactory()->removeClient(controller);

    controller->setSearchBar(0);
}

void MainWindow::activeViewChanged(SessionController* controller)
{
    // associate bookmark menu with current session
    bookmarkHandler()->setActiveView(controller);
    disconnect(bookmarkHandler(), &Konsole::BookmarkHandler::openUrl, 0, 0);
    connect(bookmarkHandler(), &Konsole::BookmarkHandler::openUrl, controller,
            &Konsole::SessionController::openUrl);

    if (_pluggedController)
        disconnectController(_pluggedController);

    Q_ASSERT(controller);
    _pluggedController = controller;

    // listen for title changes from the current session
    connect(controller, &Konsole::SessionController::titleChanged,
            this, &Konsole::MainWindow::activeViewTitleChanged);
    connect(controller, &Konsole::SessionController::rawTitleChanged,
            this, &Konsole::MainWindow::updateWindowCaption);

    controller->setShowMenuAction(_toggleMenuBarAction);
    guiFactory()->addClient(controller);

    // set the current session's search bar
    controller->setSearchBar(searchBar());

    // update session title to match newly activated session
    activeViewTitleChanged(controller);

    // Update window icon to newly activated session's icon
    updateWindowIcon();
}

void MainWindow::activeViewTitleChanged(ViewProperties* properties)
{
    Q_UNUSED(properties);
    updateWindowCaption();
}

void MainWindow::updateWindowCaption()
{
    if (!_pluggedController)
        return;

    const QString& title = _pluggedController->title();
    const QString& userTitle = _pluggedController->userTitle();

    // use tab title as caption by default
    QString caption = title;

    // use window title as caption only when enabled and it is not empty
    if (KonsoleSettings::showWindowTitleOnTitleBar() && !userTitle.isEmpty()) {
        caption = userTitle;
    }

    if (KonsoleSettings::showAppNameOnTitleBar()) {
        setCaption(caption);
    } else {
        setPlainCaption(caption);
    }
}

void MainWindow::updateWindowIcon()
{
    if (_pluggedController)
        setWindowIcon(_pluggedController->icon());
}

IncrementalSearchBar* MainWindow::searchBar() const
{
    return _viewManager->searchBar();
}

void MainWindow::setupActions()
{
    KActionCollection* collection = actionCollection();
    QAction* menuAction = 0;

    // File Menu
    _newTabMenuAction = new KActionMenu(KIcon("tab-new"), i18nc("@action:inmenu", "&New Tab"), collection);
    _newTabMenuAction->setShortcut(QKeySequence(Qt::CTRL + Qt::SHIFT + Qt::Key_T));

#pragma message("TODO: How to port KAction::setShortcutConfigurable()?")
#if 0
    _newTabMenuAction->setShortcutConfigurable(true);
#endif
    _newTabMenuAction->setAutoRepeat(false);
    connect(_newTabMenuAction, &KActionMenu::triggered, this, &Konsole::MainWindow::newTab);
    collection->addAction("new-tab", _newTabMenuAction);

    menuAction = collection->addAction("clone-tab");
    menuAction->setIcon(KIcon("tab-duplicate"));
    menuAction->setText(i18nc("@action:inmenu", "&Clone Tab"));
    menuAction->setShortcut(QKeySequence());
    menuAction->setAutoRepeat(false);
    connect(menuAction, &QAction::triggered, this, &Konsole::MainWindow::cloneTab);

    menuAction = collection->addAction("new-window");
    menuAction->setIcon(KIcon("window-new"));
    menuAction->setText(i18nc("@action:inmenu", "New &Window"));
    menuAction->setShortcut(QKeySequence(Qt::CTRL + Qt::SHIFT + Qt::Key_N));
    menuAction->setAutoRepeat(false);
    connect(menuAction, &QAction::triggered, this, &Konsole::MainWindow::newWindow);

    menuAction = collection->addAction("close-window");
    menuAction->setIcon(KIcon("window-close"));
    menuAction->setText(i18nc("@action:inmenu", "Close Window"));
    menuAction->setShortcut(QKeySequence(Qt::CTRL + Qt::SHIFT + Qt::Key_Q));
    connect(menuAction, &QAction::triggered, this, &Konsole::MainWindow::close);

    // Bookmark Menu
    KActionMenu* bookmarkMenu = new KActionMenu(i18nc("@title:menu", "&Bookmarks"), collection);
    _bookmarkHandler = new BookmarkHandler(collection, bookmarkMenu->menu(), true, this);
    collection->addAction("bookmark", bookmarkMenu);
    connect(_bookmarkHandler, &Konsole::BookmarkHandler::openUrls, this, &Konsole::MainWindow::openUrls);

    // Settings Menu
    _toggleMenuBarAction = KStandardAction::showMenubar(menuBar(), SLOT(setVisible(bool)), collection);
    _toggleMenuBarAction->setShortcut(QKeySequence(Qt::CTRL + Qt::SHIFT + Qt::Key_M));

    // Full Screen
    menuAction = KStandardAction::fullScreen(this, SLOT(viewFullScreen(bool)), this, collection);
    menuAction->setShortcut(QKeySequence(Qt::Key_F11));

    KStandardAction::configureNotifications(this, SLOT(configureNotifications()), collection);
    KStandardAction::keyBindings(this, SLOT(showShortcutsDialog()), collection);
    KStandardAction::preferences(this, SLOT(showSettingsDialog()), collection);

    menuAction = collection->addAction("manage-profiles");
    menuAction->setText(i18nc("@action:inmenu", "Manage Profiles..."));
    menuAction->setIcon(KIcon("configure"));
    connect(menuAction, &QAction::triggered, this, &Konsole::MainWindow::showManageProfilesDialog);

    // Set up an shortcut-only action for activating menu bar.
    menuAction = collection->addAction("activate-menu");
    menuAction->setText(i18nc("@item", "Activate Menu"));
    menuAction->setShortcut(QKeySequence(Qt::CTRL + Qt::SHIFT + Qt::Key_F10));
    connect(menuAction, &QAction::triggered, this, &Konsole::MainWindow::activateMenuBar);
}

void MainWindow::viewFullScreen(bool fullScreen)
{
    if (fullScreen)
        setWindowState(windowState() | Qt::WindowFullScreen);
    else
        setWindowState(windowState() & ~Qt::WindowFullScreen);
}

BookmarkHandler* MainWindow::bookmarkHandler() const
{
    return _bookmarkHandler;
}

void MainWindow::setProfileList(ProfileList* list)
{
    profileListChanged(list->actions());

    connect(list, &Konsole::ProfileList::profileSelected, this,
            &Konsole::MainWindow::newFromProfile);

    connect(list, &Konsole::ProfileList::actionsChanged, this,
            &Konsole::MainWindow::profileListChanged);
}

void MainWindow::profileListChanged(const QList<QAction*>& sessionActions)
{
    // If only 1 profile is to be shown in the menu, only display
    // it if it is the non-default profile.
    if (sessionActions.size() > 2) {
        // Update the 'New Tab' KActionMenu
        if (_newTabMenuAction->menu()) {
            _newTabMenuAction->menu()->clear();
        } else {
            _newTabMenuAction->setMenu(new QMenu());
        }
        foreach(QAction* sessionAction, sessionActions) {
            _newTabMenuAction->menu()->addAction(sessionAction);

            // NOTE: defaultProfile seems to not work here, sigh.
            Profile::Ptr profile = ProfileManager::instance()->defaultProfile();
            if (profile && profile->name() == sessionAction->text().remove('&')) {
                sessionAction->setIcon(KIcon(profile->icon(), 0, QStringList("emblem-favorite")));
                _newTabMenuAction->menu()->setDefaultAction(sessionAction);
                QFont actionFont = sessionAction->font();
                actionFont.setBold(true);
                sessionAction->setFont(actionFont);
            }
        }
    } else {
        if (_newTabMenuAction->menu()) {
            _newTabMenuAction->menu()->clear();
        } else {
           _newTabMenuAction->setMenu(new QMenu());
        }
        Profile::Ptr profile = ProfileManager::instance()->defaultProfile();

        // NOTE: Compare names w/o any '&'
        if (sessionActions.size() == 2 &&  sessionActions[1]->text().remove('&') != profile->name()) {
            _newTabMenuAction->menu()->addAction(sessionActions[1]);
        } else {
            _newTabMenuAction->menu()->deleteLater();
        }
    }
}

QString MainWindow::activeSessionDir() const
{
    if (_pluggedController) {
        if (Session* session = _pluggedController->session()) {
            // For new tabs to get the correct working directory,
            // force the updating of the currentWorkingDirectory.
            session->getDynamicTitle();
        }
        return _pluggedController->currentDir();
    } else {
        return QString();
    }
}

void MainWindow::openUrls(const QList<QUrl>& urls)
{
    Profile::Ptr defaultProfile = ProfileManager::instance()->defaultProfile();

    foreach(const KUrl& url, urls) {
        if (url.isLocalFile())
            createSession(defaultProfile, url.path());

        else if (url.protocol() == "ssh")
            createSSHSession(defaultProfile, url);
    }
}

void MainWindow::newTab()
{
    Profile::Ptr defaultProfile = ProfileManager::instance()->defaultProfile();
    createSession(defaultProfile, activeSessionDir());
}

void MainWindow::cloneTab()
{
    Q_ASSERT(_pluggedController);

    Session* session = _pluggedController->session();
    Profile::Ptr profile = SessionManager::instance()->sessionProfile(session);
    if (profile) {
        createSession(profile, activeSessionDir());
    } else {
        // something must be wrong: every session should be associated with profile
        Q_ASSERT(false);
        newTab();
    }
}

Session* MainWindow::createSession(Profile::Ptr profile, const QString& directory)
{
    if (!profile)
        profile = ProfileManager::instance()->defaultProfile();

    Session* session = SessionManager::instance()->createSession(profile);

    if (!directory.isEmpty() && profile->startInCurrentSessionDir())
        session->setInitialWorkingDirectory(directory);

    session->addEnvironmentEntry(QString("KONSOLE_DBUS_WINDOW=/Windows/%1").arg(_viewManager->managerId()));

    // create view before starting the session process so that the session
    // doesn't suffer a change in terminal size right after the session
    // starts.  Some applications such as GNU Screen and Midnight Commander
    // don't like this happening
    createView(session);

    return session;
}

Session* MainWindow::createSSHSession(Profile::Ptr profile, const KUrl& url)
{
    if (!profile)
        profile = ProfileManager::instance()->defaultProfile();

    Session* session = SessionManager::instance()->createSession(profile);

    QString sshCommand = "ssh ";
    if (url.port() > -1) {
        sshCommand += QString("-p %1 ").arg(url.port());
    }
    if (url.hasUser()) {
        sshCommand += (url.user() + '@');
    }
    if (url.hasHost()) {
        sshCommand += url.host();
    }

    session->sendText(sshCommand + '\r');

    // create view before starting the session process so that the session
    // doesn't suffer a change in terminal size right after the session
    // starts.  some applications such as GNU Screen and Midnight Commander
    // don't like this happening
    createView(session);

    return session;
}

void MainWindow::createView(Session* session)
{
    _viewManager->createView(session);
}

void MainWindow::setFocus()
{
    _viewManager->activeView()->setFocus();
}

void MainWindow::newWindow()
{
    Profile::Ptr defaultProfile = ProfileManager::instance()->defaultProfile();
    emit newWindowRequest(defaultProfile, activeSessionDir());
}

bool MainWindow::queryClose()
{
    // Do not ask for confirmation during log out and power off
    // TODO: rework the dealing of this case to make it has its own confirmation
    // dialog.
    if (kapp->sessionSaving()) {
        return true;
    }

    // Check what processes are running,
    // if just the default shell is running don't ask for confirmation

    QStringList processesRunning;
    foreach(Session *session, _viewManager->sessions()) {
        if (!session)
            continue;

        const QString defaultProc = session->program().split('/').last();
        const QString currentProc = session->foregroundProcessName().split('/').last();

        if (currentProc.isEmpty())
            continue;

        if (defaultProc != currentProc) {
            processesRunning.append(currentProc);
        }
    }
    if (processesRunning.count() == 0) {
        return true;
    }

    // NOTE: Some, if not all, of the below KWindowSystem calls are only
    //       implemented under x11 (KDE4.8 kdelibs/kdeui/windowmanagement).

    // make sure the window is shown on current desktop and is not minimized
    KWindowSystem::setOnDesktop(winId(), KWindowSystem::currentDesktop());
    if (isMinimized()) {
        KWindowSystem::unminimizeWindow(winId(), true);
    }

    int result = KMessageBox::warningYesNoCancelList(this,
                 i18ncp("@info", "There is a process running in this window. "
                        "Do you still want to quit?",
                        "There are %1 processes running in this window. "
                        "Do you still want to quit?",
                        processesRunning.count()),
                 processesRunning,
                 i18nc("@title", "Confirm Close"),
                 KGuiItem(i18nc("@action:button", "Close &Window"), "window-close"),
                 KGuiItem(i18nc("@action:button", "Close Current &Tab"), "tab-close"),
                 KStandardGuiItem::cancel(),
                 "CloseAllTabs");

    switch (result) {
    case KMessageBox::Yes:
        return true;
    case KMessageBox::No:
        if (_pluggedController && _pluggedController->session()) {
            disconnectController(_pluggedController);
            _pluggedController->closeSession();
        }
        return false;
    case KMessageBox::Cancel:
        return false;
    }

    return true;
}

void MainWindow::saveProperties(KConfigGroup& group)
{
    _viewManager->saveSessions(group);
}

void MainWindow::readProperties(const KConfigGroup& group)
{
    _viewManager->restoreSessions(group);
}

void MainWindow::saveGlobalProperties(KConfig* config)
{
    SessionManager::instance()->saveSessions(config);
}

void MainWindow::readGlobalProperties(KConfig* config)
{
    SessionManager::instance()->restoreSessions(config);
}

void MainWindow::syncActiveShortcuts(KActionCollection* dest, const KActionCollection* source)
{
    foreach(QAction * qAction, source->actions()) {
        if (KAction* kAction = qobject_cast<KAction*>(qAction)) {
            if (KAction* destKAction = qobject_cast<KAction*>(dest->action(kAction->objectName())))
                destKAction->setShortcut(kAction->shortcut(KAction::ActiveShortcut), KAction::ActiveShortcut);
        }
    }
}
void MainWindow::showShortcutsDialog()
{
    KShortcutsDialog dialog(KShortcutsEditor::AllActions, KShortcutsEditor::LetterShortcutsDisallowed, this);

    // add actions from this window and the current session controller
    foreach(KXMLGUIClient * client, guiFactory()->clients()) {
        dialog.addCollection(client->actionCollection());
    }

    if (dialog.configure()) {
        // sync shortcuts for non-session actions (defined in "konsoleui.rc") in other main windows
        foreach(QWidget* mainWindowWidget, QApplication::topLevelWidgets()) {
            MainWindow* mainWindow = qobject_cast<MainWindow*>(mainWindowWidget);
            if (mainWindow && mainWindow != this)
                syncActiveShortcuts(mainWindow->actionCollection(), actionCollection());
        }
        // sync shortcuts for session actions (defined in "sessionui.rc") in other session controllers.
        // Controllers which are currently plugged in (ie. their actions are part of the current menu)
        // must be updated immediately via syncActiveShortcuts().  Other controllers will be updated
        // when they are plugged into a main window.
        foreach(SessionController * controller, SessionController::allControllers()) {
            controller->reloadXML();
            if (controller->factory() && controller != _pluggedController)
                syncActiveShortcuts(controller->actionCollection(), _pluggedController->actionCollection());
        }
    }
}

void MainWindow::newFromProfile(Profile::Ptr profile)
{
    createSession(profile, activeSessionDir());
}
void MainWindow::showManageProfilesDialog()
{
    ManageProfilesDialog* dialog = new ManageProfilesDialog(this);
    dialog->show();
}

void MainWindow::showSettingsDialog()
{
    if (KConfigDialog::showDialog("settings"))
        return;

    KConfigDialog* settingsDialog = new KConfigDialog(this, "settings", KonsoleSettings::self());
    settingsDialog->setFaceType(KPageDialog::List);

    GeneralSettings* generalSettings = new GeneralSettings(settingsDialog);
    settingsDialog->addPage(generalSettings,
                            i18nc("@title Preferences page name", "General"),
                            "utilities-terminal");

    TabBarSettings* tabBarSettings = new TabBarSettings(settingsDialog);
    settingsDialog->addPage(tabBarSettings,
                            i18nc("@title Preferences page name", "TabBar"),
                            "system-run");

    settingsDialog->show();
}

void MainWindow::applyKonsoleSettings()
{
    setMenuBarInitialVisibility(KonsoleSettings::showMenuBarByDefault());

    if (KonsoleSettings::allowMenuAccelerators()) {
        restoreMenuAccelerators();
    } else {
        removeMenuAccelerators();
    }

    setNavigationVisibility(KonsoleSettings::tabBarVisibility());
    setNavigationPosition(KonsoleSettings::tabBarPosition());
    setNavigationBehavior(KonsoleSettings::newTabBehavior());
    setShowQuickButtons(KonsoleSettings::showQuickButtons());

    if (KonsoleSettings::tabBarUseUserStyleSheet()) {
        setNavigationStyleSheetFromFile(KonsoleSettings::tabBarUserStyleSheetFile());
    } else {
        // Apply default values
        setNavigationStyleSheet(KonsoleSettings::tabBarStyleSheet());
    }

    setAutoSaveSettings("MainWindow", KonsoleSettings::saveGeometryOnExit());

    updateWindowCaption();
}

void MainWindow::setNavigationVisibility(int visibility)
{
    _viewManager->setNavigationVisibility(visibility);
}

void MainWindow::setNavigationPosition(int position)
{
    _viewManager->setNavigationPosition(position);
}

void MainWindow::setNavigationStyleSheet(const QString& styleSheet)
{
    _viewManager->setNavigationStyleSheet(styleSheet);
}

void MainWindow::setNavigationBehavior(int behavior)
{
    _viewManager->setNavigationBehavior(behavior);
}

void MainWindow::setNavigationStyleSheetFromFile(const KUrl& styleSheetFile)
{
    // Let's only deal w/ local files for now
    if (!styleSheetFile.isLocalFile()) {
        setNavigationStyleSheet(KonsoleSettings::tabBarStyleSheet());
    }

    QFile file(styleSheetFile.toLocalFile());
    if (!file.open(QIODevice::ReadOnly | QIODevice::Text)) {
        setNavigationStyleSheet(KonsoleSettings::tabBarStyleSheet());
    }

    QString styleSheetText;
    QTextStream in(&file);
    while (!in.atEnd()) {
        styleSheetText.append(in.readLine());
    }

    // Replace current style sheet w/ loaded file
    setNavigationStyleSheet(styleSheetText);
}

void MainWindow::setShowQuickButtons(bool show)
{
    _viewManager->setShowQuickButtons(show);
}

void MainWindow::activateMenuBar()
{
    const QList<QAction*> menuActions = menuBar()->actions();

    if (menuActions.isEmpty())
        return;

    // Show menubar if it is hidden at the moment
    if (menuBar()->isHidden()) {
        menuBar()->setVisible(true);
        _toggleMenuBarAction->setChecked(true);
    }

    // First menu action should be 'File'
    QAction* menuAction = menuActions.first();

    // TODO: Handle when menubar is top level (MacOS)
    menuBar()->setActiveAction(menuAction);
}

void MainWindow::setupMainWidget()
{
    QWidget* mainWindowWidget = new QWidget(this);
    QVBoxLayout* mainWindowLayout = new QVBoxLayout();

    mainWindowLayout->addWidget(_viewManager->widget());
    mainWindowLayout->setContentsMargins(0, 0, 0, 0);
    mainWindowLayout->setSpacing(0);

    mainWindowWidget->setLayout(mainWindowLayout);

    setCentralWidget(mainWindowWidget);
}

void MainWindow::configureNotifications()
{
    KNotifyConfigWidget::configure(this);
}

void MainWindow::setMenuBarInitialVisibility(bool visible)
{
    _menuBarInitialVisibility = visible;
}
void MainWindow::showEvent(QShowEvent* aEvent)
{
    // Make sure the 'initial' visibility is applied only once.
    if (!_menuBarInitialVisibilityApplied) {
        // the initial visibility of menubar should be applied at this last
        // moment. Otherwise, the initial visibility will be determined by
        // what KMainWindow has automatically stored in konsolerc, but not by
        // what users has explicitly configured .
        menuBar()->setVisible(_menuBarInitialVisibility);
        _toggleMenuBarAction->setChecked(_menuBarInitialVisibility);
        _menuBarInitialVisibilityApplied = true;
    }

    // Call parent method
    KXmlGuiWindow::showEvent(aEvent);
}

bool MainWindow::focusNextPrevChild(bool)
{
    // In stand-alone konsole, always disable implicit focus switching
    // through 'Tab' and 'Shift+Tab'
    //
    // Kpart is another different story
    return false;
}
<|MERGE_RESOLUTION|>--- conflicted
+++ resolved
@@ -79,25 +79,11 @@
         QMapIterator<QString, QString> i(configEntries);
         while (i.hasNext()) {
             i.next();
-<<<<<<< HEAD
-            if (i.key().startsWith(QLatin1String("Width"))
-=======
             if (i.key().startsWith(QLatin1String("Width")) 
->>>>>>> 4f5f0dbc
                     || i.key().startsWith(QLatin1String("Height"))) {
                 group.deleteEntry(i.key());
             }
         }
-<<<<<<< HEAD
-    }
-
-    if (useTransparency()) {
-        // It is useful to have translucent terminal area
-        setAttribute(Qt::WA_TranslucentBackground, true);
-        // But it is mostly annoying to have translucent menubar and tabbar
-        setAttribute(Qt::WA_NoSystemBackground, false);
-=======
->>>>>>> 4f5f0dbc
     }
 
     connect(KWindowSystem::self(), SIGNAL(compositingChanged(bool)), this, SLOT(updateUseTransparency()));
@@ -109,24 +95,6 @@
 
     // create view manager
     _viewManager = new ViewManager(this, actionCollection());
-<<<<<<< HEAD
-    connect(_viewManager, SIGNAL(empty()), this, SLOT(close()));
-    connect(_viewManager, SIGNAL(activeViewChanged(SessionController*)), this,
-            SLOT(activeViewChanged(SessionController*)));
-    connect(_viewManager, SIGNAL(unplugController(SessionController*)), this,
-            SLOT(disconnectController(SessionController*)));
-    connect(_viewManager, SIGNAL(viewPropertiesChanged(QList<ViewProperties*>)),
-            bookmarkHandler(), SLOT(setViews(QList<ViewProperties*>)));
-
-    connect(_viewManager, SIGNAL(updateWindowIcon()), this,
-            SLOT(updateWindowIcon()));
-    connect(_viewManager, SIGNAL(newViewRequest(Profile::Ptr)),
-            this, SLOT(newFromProfile(Profile::Ptr)));
-    connect(_viewManager, SIGNAL(newViewRequest()),
-            this, SLOT(newTab()));
-    connect(_viewManager, SIGNAL(viewDetached(Session*)),
-            this, SIGNAL(viewDetached(Session*)));
-=======
     connect(_viewManager, &Konsole::ViewManager::empty, this, &Konsole::MainWindow::close);
     connect(_viewManager, &Konsole::ViewManager::activeViewChanged, this,
             &Konsole::MainWindow::activeViewChanged);
@@ -143,7 +111,6 @@
             this, &Konsole::MainWindow::newTab);
     connect(_viewManager, &Konsole::ViewManager::viewDetached,
             this, &Konsole::MainWindow::viewDetached);
->>>>>>> 4f5f0dbc
 
     // create the main widget
     setupMainWidget();

--- conflicted
+++ resolved
@@ -534,15 +534,6 @@
     // connect new search bar
     _searchBar = searchBar;
     if (_searchBar) {
-<<<<<<< HEAD
-        connect(_searchBar, SIGNAL(unhandledMovementKeyPressed(QKeyEvent*)), this, SLOT(movementKeyFromSearchBarReceived(QKeyEvent*)));
-        connect(_searchBar, SIGNAL(closeClicked()), this, SLOT(searchClosed()));
-        connect(_searchBar, SIGNAL(searchFromClicked()), this, SLOT(searchFrom()));
-        connect(_searchBar, SIGNAL(findNextClicked()), this, SLOT(findNextInHistory()));
-        connect(_searchBar, SIGNAL(findPreviousClicked()), this, SLOT(findPreviousInHistory()));
-        connect(_searchBar, SIGNAL(highlightMatchesToggled(bool)) , this , SLOT(highlightMatches(bool)));
-        connect(_searchBar, SIGNAL(matchCaseToggled(bool)), this, SLOT(changeSearchMatch()));
-=======
         connect(_searchBar.data(), &Konsole::IncrementalSearchBar::unhandledMovementKeyPressed, this, &Konsole::SessionController::movementKeyFromSearchBarReceived);
         connect(_searchBar.data(), &Konsole::IncrementalSearchBar::closeClicked, this, &Konsole::SessionController::searchClosed);
         connect(_searchBar.data(), &Konsole::IncrementalSearchBar::searchFromClicked, this, &Konsole::SessionController::searchFrom);
@@ -550,7 +541,6 @@
         connect(_searchBar.data(), &Konsole::IncrementalSearchBar::findPreviousClicked, this, &Konsole::SessionController::findPreviousInHistory);
         connect(_searchBar.data(), &Konsole::IncrementalSearchBar::highlightMatchesToggled , this , &Konsole::SessionController::highlightMatches);
         connect(_searchBar.data(), &Konsole::IncrementalSearchBar::matchCaseToggled, this, &Konsole::SessionController::changeSearchMatch);
->>>>>>> 4f5f0dbc
 
         // if the search bar was previously active
         // then re-enter search mode
@@ -1131,21 +1121,12 @@
     if (_listenForScreenWindowUpdates)
         return;
 
-<<<<<<< HEAD
-    connect(_view->screenWindow(), SIGNAL(outputChanged()), this,
-            SLOT(updateSearchFilter()));
-    connect(_view->screenWindow(), SIGNAL(scrolled(int)), this,
-            SLOT(updateSearchFilter()));
-    connect(_view->screenWindow(), SIGNAL(currentResultLineChanged()), _view,
-            SLOT(update()));
-=======
     connect(_view->screenWindow(), &Konsole::ScreenWindow::outputChanged, this,
             &Konsole::SessionController::updateSearchFilter);
     connect(_view->screenWindow(), &Konsole::ScreenWindow::scrolled, this,
             &Konsole::SessionController::updateSearchFilter);
     connect(_view->screenWindow(), &Konsole::ScreenWindow::currentResultLineChanged, _view.data(),
             static_cast<void(TerminalDisplay::*)()>(&Konsole::TerminalDisplay::update));
->>>>>>> 4f5f0dbc
 
     _listenForScreenWindowUpdates = true;
 }
@@ -1182,21 +1163,6 @@
 
     _searchBar->setVisible(showSearchBar);
     if (showSearchBar) {
-<<<<<<< HEAD
-        connect(_searchBar, SIGNAL(searchChanged(QString)), this,
-                SLOT(searchTextChanged(QString)));
-        connect(_searchBar, SIGNAL(searchReturnPressed(QString)), this,
-                SLOT(findPreviousInHistory()));
-        connect(_searchBar, SIGNAL(searchShiftPlusReturnPressed()), this,
-                SLOT(findNextInHistory()));
-    } else {
-        disconnect(_searchBar, SIGNAL(searchChanged(QString)), this,
-                   SLOT(searchTextChanged(QString)));
-        disconnect(_searchBar, SIGNAL(searchReturnPressed(QString)), this,
-                   SLOT(findPreviousInHistory()));
-        disconnect(_searchBar, SIGNAL(searchShiftPlusReturnPressed()), this,
-                   SLOT(findNextInHistory()));
-=======
         connect(_searchBar.data(), &Konsole::IncrementalSearchBar::searchChanged, this,
                 &Konsole::SessionController::searchTextChanged);
         connect(_searchBar.data(), &Konsole::IncrementalSearchBar::searchReturnPressed, this,
@@ -1210,7 +1176,6 @@
                    &Konsole::SessionController::findPreviousInHistory);
         disconnect(_searchBar.data(), &Konsole::IncrementalSearchBar::searchShiftPlusReturnPressed, this,
                    &Konsole::SessionController::findNextInHistory);
->>>>>>> 4f5f0dbc
         if (_view && _view->screenWindow()) {
             _view->screenWindow()->setCurrentResultLine(-1);
         }
